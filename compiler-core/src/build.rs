#![allow(warnings)]

mod dep_tree;
pub mod package_compiler;
mod project_compiler;
mod telemetry;

#[cfg(test)]
mod package_compilation_tests;

pub use self::package_compiler::PackageCompiler;
pub use self::project_compiler::{Options, ProjectCompiler};
pub use self::telemetry::Telemetry;

use crate::ast::{DefinitionLocation, TypedExpr, TypedStatement};
use crate::{
    ast::{SrcSpan, Statement, TypedModule},
    config::{self, PackageConfig},
    erlang,
    error::{Error, FileIoAction, FileKind},
    io::OutputFile,
    parse::extra::{Comment, ModuleExtra},
    type_,
};
use itertools::Itertools;
use serde::{Deserialize, Serialize};
use std::{
    collections::HashMap, ffi::OsString, fs::DirEntry, iter::Peekable, path::PathBuf, process,
};
use strum::{Display, EnumString, EnumVariantNames, VariantNames};

#[derive(
    Debug, Serialize, Deserialize, Display, EnumString, EnumVariantNames, Clone, Copy, PartialEq,
)]
#[strum(serialize_all = "lowercase")]
pub enum Target {
    #[serde(rename = "erlang")]
    Erlang,
    #[serde(rename = "javascript")]
    JavaScript,
    #[serde(rename = "native")]
    Native,
}

impl Target {
    pub fn variant_strings() -> Vec<String> {
        Self::VARIANTS.iter().map(|s| s.to_string()).collect()
    }
}

#[derive(Debug)]
pub enum TargetCodegenConfiguration {
    JavaScript {
        emit_typescript_definitions: bool,
    },
    Erlang {
        app_file: Option<ErlangAppCodegenConfiguration>,
    },
    CPlusPlus,
}

impl TargetCodegenConfiguration {
    pub fn target(&self) -> Target {
        match self {
<<<<<<< HEAD
            Self::JavaScript => Target::JavaScript,
            Self::CPlusPlus => Target::Native,
=======
            Self::JavaScript { .. } => Target::JavaScript,
>>>>>>> 503c88bc
            Self::Erlang { .. } => Target::Erlang,
            Self::CPlusPlus => Target::Native,
        }
    }
}

#[derive(Debug)]
pub struct ErlangAppCodegenConfiguration {
    include_dev_deps: bool,
}

#[derive(
    Debug, Serialize, Deserialize, Display, EnumString, EnumVariantNames, Clone, Copy, PartialEq,
)]
#[strum(serialize_all = "lowercase")]
pub enum Mode {
    Dev,
    Prod,
}

impl Mode {
    /// Returns `true` if the mode is [`Dev`].
    ///
    /// [`Dev`]: Mode::Dev
    pub fn is_dev(&self) -> bool {
        matches!(self, Self::Dev)
    }
}

#[derive(Debug)]
pub struct Package {
    pub config: PackageConfig,
    pub modules: Vec<Module>,
}

impl Package {
    pub fn attach_doc_and_module_comments(&mut self) {
        for mut module in &mut self.modules {
            module.attach_doc_and_module_comments();
        }
    }

    pub fn into_modules_hashmap(self) -> HashMap<String, Module> {
        self.modules
            .into_iter()
            .map(|m| (m.name.to_string(), m))
            .collect()
    }
}

#[derive(Debug)]
pub struct Module {
    pub name: String,
    pub code: String,
    pub input_path: PathBuf,
    pub origin: Origin,
    pub ast: TypedModule,
    pub extra: ModuleExtra,
}

impl Module {
    pub fn compiled_erlang_path(&self) -> PathBuf {
        let mut path = self.name.replace("/", "@");
        path.push_str(".erl");
        PathBuf::from(path)
    }

    pub fn is_test(&self) -> bool {
        self.origin == Origin::Test
    }

    pub fn find_node(&self, byte_index: u32) -> Option<Located<'_>> {
        self.ast.find_node(byte_index)
    }

    pub fn attach_doc_and_module_comments(&mut self) {
        // Module Comments
        self.ast.documentation = self
            .extra
            .module_comments
            .iter()
            .map(|span| {
                Comment::from((span, self.code.as_str()))
                    .content
                    .to_string()
            })
            .collect();

        // Order statements to avoid dissociating doc comments from them
        let mut statements: Vec<_> = self.ast.statements.iter_mut().collect();
        statements.sort_by(|a, b| a.location().start.cmp(&b.location().start));

        // Doc Comments
        let mut doc_comments = self.extra.doc_comments.iter().peekable();
        for statement in &mut statements {
            let docs: Vec<&str> =
                comments_before(&mut doc_comments, statement.location().start, &self.code);
            if !docs.is_empty() {
                let doc = docs.join("\n");
                statement.put_doc(doc);
            }

            if let Statement::CustomType { constructors, .. } = statement {
                for constructor in constructors {
                    let docs: Vec<&str> =
                        comments_before(&mut doc_comments, constructor.location.start, &self.code);
                    if !docs.is_empty() {
                        let doc = docs.join("\n");
                        constructor.put_doc(doc);
                    }

                    for argument in constructor.arguments.iter_mut() {
                        let docs: Vec<&str> =
                            comments_before(&mut doc_comments, argument.location.start, &self.code);
                        if !docs.is_empty() {
                            let doc = docs.join("\n");
                            argument.put_doc(doc);
                        }
                    }
                }
            }
        }
    }
}

#[derive(Debug, Clone, PartialEq)]
pub enum Located<'a> {
    Expression(&'a TypedExpr),
    Statement(&'a TypedStatement),
}

impl<'a> Located<'a> {
    pub fn definition_location(&self) -> Option<DefinitionLocation<'_>> {
        match self {
            Self::Expression(expression) => expression.definition_location(),
            Self::Statement(statement) => Some(DefinitionLocation {
                module: None,
                span: statement.location(),
            }),
        }
    }
}

#[derive(Debug, Clone, Copy, PartialEq)]
pub enum Origin {
    Src,
    Test,
}

impl Origin {
    /// Returns `true` if the origin is [`Src`].
    ///
    /// [`Src`]: Origin::Src
    #[must_use]
    pub fn is_src(&self) -> bool {
        matches!(self, Self::Src)
    }
}

fn comments_before<'a>(
    comment_spans: &mut Peekable<impl Iterator<Item = &'a SrcSpan>>,
    byte: u32,
    src: &'a str,
) -> Vec<&'a str> {
    let mut comments = vec![];
    while let Some(SrcSpan { start, .. }) = comment_spans.peek() {
        if start <= &byte {
            let comment = comment_spans
                .next()
                .expect("Comment before accessing next span");
            comments.push(Comment::from((comment, src)).content)
        } else {
            break;
        }
    }
    comments
}<|MERGE_RESOLUTION|>--- conflicted
+++ resolved
@@ -62,12 +62,7 @@
 impl TargetCodegenConfiguration {
     pub fn target(&self) -> Target {
         match self {
-<<<<<<< HEAD
-            Self::JavaScript => Target::JavaScript,
-            Self::CPlusPlus => Target::Native,
-=======
             Self::JavaScript { .. } => Target::JavaScript,
->>>>>>> 503c88bc
             Self::Erlang { .. } => Target::Erlang,
             Self::CPlusPlus => Target::Native,
         }
