mod environment;
mod error;
mod expression;
mod fields;
mod hydrator;
mod pattern;
mod pipe;
mod prelude;
pub mod pretty;
#[cfg(test)]
mod tests;

pub use environment::*;
pub use error::{Error, InvalidUseExpressionCallKind, UnifyErrorSituation, Warning};
pub(crate) use expression::ExprTyper;
pub use fields::FieldMap;
pub use prelude::*;

use crate::{
    ast::{
        self, ArgNames, BitStringSegment, BitStringSegmentOption, CallArg, Constant,
        DefinitionLocation, Layer, Pattern, RecordConstructor, RecordConstructorArg, SrcSpan,
        Statement, TypeAst, TypedConstant, TypedExpr, TypedModule, TypedPattern,
        TypedPatternBitStringSegment, TypedRecordUpdateArg, TypedStatement, UnqualifiedImport,
        UntypedModule, UntypedMultiPattern, UntypedPattern, UntypedRecordUpdateArg,
        UntypedStatement,
    },
    bit_string,
    build::{Origin, Target},
    uid::UniqueIdGenerator,
};

use std::{
    cell::RefCell,
    collections::{HashMap, HashSet},
    ops::Deref,
    sync::Arc,
};

use error::*;
use hydrator::Hydrator;
use itertools::Itertools;

pub trait HasType {
    fn type_(&self) -> Arc<Type>;
}

#[derive(Debug, Clone, PartialEq)]
pub enum Type {
    /// A nominal (named) type such as `Int`, `Float`, or a programmer defined
    /// custom type such as `Person`. The type can take other types as
    /// arguments (aka "generics" or "parametric polymorphism").
    ///
    /// If the type is defined in the Gleam prelude the `module` field will be
    /// empty, otherwise it will contain the name of the module that
    /// defines the type.
    ///
    App {
        public: bool,
        module: Vec<String>,
        name: String,
        args: Vec<Arc<Type>>,
    },

    /// The type of a function. It takes arguments and returns a value.
    ///
    Fn {
        args: Vec<Arc<Type>>,
        retrn: Arc<Type>,
    },

    /// A type variable. See the contained `TypeVar` enum for more information.
    ///
    Var { type_: Arc<RefCell<TypeVar>> },

    /// A tuple is an ordered collection of 0 or more values, each of which
    /// can have a different type, so the `tuple` type is the sum of all the
    /// contained types.
    ///
    Tuple { elems: Vec<Arc<Type>> },
}

impl Type {
    pub fn is_result_constructor(&self) -> bool {
        match self {
            Type::Fn { retrn, .. } => retrn.is_result(),
            _ => false,
        }
    }

    pub fn is_result(&self) -> bool {
        matches!(self, Self::App { name, module, .. } if "Result" == name && module.is_empty())
    }

    pub fn is_unbound(&self) -> bool {
        matches!(self, Self::Var { type_: typ } if typ.borrow().is_unbound())
    }

<<<<<<< HEAD
    pub fn type_vars(&self) -> Vec<Arc<RefCell<TypeVar>>> {
        match self {
            Self::App { args, .. } => args.iter().flat_map(|a| a.type_vars()).collect(),
            Self::Fn { args, retrn } => {
                let args_generic_ids: Vec<_> = args.iter().flat_map(|a| a.type_vars()).collect();
                let retrn_generic_ids = retrn.type_vars();
                [args_generic_ids, retrn_generic_ids].concat()
            }
            Self::Var { type_ } => {
                vec![type_.clone()]
            }
            Self::Tuple { elems } => elems.iter().flat_map(|e| e.type_vars()).collect(),
        }
=======
    pub fn is_variable(&self) -> bool {
        matches!(self, Self::Var { type_: typ } if typ.borrow().is_variable())
>>>>>>> 8970ea76
    }

    pub fn return_type(&self) -> Option<Arc<Self>> {
        match self {
            Self::Fn { retrn, .. } => Some(retrn.clone()),
            _ => None,
        }
    }

    pub fn fn_types(&self) -> Option<(Vec<Arc<Self>>, Arc<Self>)> {
        match self {
            Self::Fn { args, retrn, .. } => Some((args.clone(), retrn.clone())),
            _ => None,
        }
    }

    pub fn is_nil(&self) -> bool {
        match self {
            Self::App { module, name, .. } if "Nil" == name && module.is_empty() => true,
            Self::Var { type_ } => type_.borrow().is_nil(),
            _ => false,
        }
    }

    pub fn is_bool(&self) -> bool {
        match self {
            Self::App { module, name, .. } if "Bool" == name && module.is_empty() => true,
            Self::Var { type_ } => type_.borrow().is_bool(),
            _ => false,
        }
    }

    pub fn is_int(&self) -> bool {
        match self {
            Self::App { module, name, .. } if "Int" == name && module.is_empty() => true,
            Self::Var { type_ } => type_.borrow().is_int(),
            _ => false,
        }
    }

    pub fn is_float(&self) -> bool {
        match self {
            Self::App { module, name, .. } if "Float" == name && module.is_empty() => true,
            Self::Var { type_ } => type_.borrow().is_float(),
            _ => false,
        }
    }

    pub fn is_string(&self) -> bool {
        match self {
            Self::App { module, name, .. } if "String" == name && module.is_empty() => true,
            Self::Var { type_ } => type_.borrow().is_string(),
            _ => false,
        }
    }

    pub fn list_element_type(&self) -> Option<Arc<Self>> {
        match self {
            Self::App {
                module, name, args, ..
            } if "List" == name && module.is_empty() => args.first().cloned(),
            Self::Var { type_ } => match type_.borrow().deref() {
                TypeVar::Link { type_ } => type_.list_element_type(),
                _ => None,
            },
            _ => None,
        }
    }

    /// Get the args for the type if the type is a specific `Type::App`.
    /// Returns None if the type is not a `Type::App` or is an incorrect `Type:App`
    ///
    /// This function is currently only used for finding the `List` type.
    ///
    pub fn get_app_args(
        &self,
        public: bool,
        module: &[String],
        name: &str,
        arity: usize,
        environment: &mut Environment<'_>,
    ) -> Option<Vec<Arc<Self>>> {
        match self {
            Self::App {
                module: m,
                name: n,
                args,
                ..
            } => {
                if module == m && name == n && args.len() == arity {
                    Some(args.clone())
                } else {
                    None
                }
            }

            Self::Var { type_: typ } => {
                let args: Vec<_> = match typ.borrow().deref() {
                    TypeVar::Link { type_: typ } => {
                        return typ.get_app_args(public, module, name, arity, environment);
                    }

                    TypeVar::Unbound { .. } => {
                        (0..arity).map(|_| environment.new_unbound_var()).collect()
                    }

                    TypeVar::Generic { .. } => return None,
                };

                // We are an unbound type variable! So convert us to a type link
                // to the desired type.
                *typ.borrow_mut() = TypeVar::Link {
                    type_: Arc::new(Self::App {
                        name: name.to_string(),
                        module: module.to_owned(),
                        args: args.clone(),
                        public,
                    }),
                };
                Some(args)
            }

            _ => None,
        }
    }

    pub fn find_private_type(&self) -> Option<Self> {
        match self {
            Self::App { public: false, .. } => Some(self.clone()),

            Self::App { args, .. } => args.iter().find_map(|t| t.find_private_type()),

            Self::Tuple { elems, .. } => elems.iter().find_map(|t| t.find_private_type()),

            Self::Fn { retrn, args, .. } => retrn
                .find_private_type()
                .or_else(|| args.iter().find_map(|t| t.find_private_type())),

            Self::Var { type_: typ, .. } => match typ.borrow().deref() {
                TypeVar::Unbound { .. } => None,

                TypeVar::Generic { .. } => None,

                TypeVar::Link { type_: typ, .. } => typ.find_private_type(),
            },
        }
    }

    pub fn fn_arity(&self) -> Option<usize> {
        match self {
            Self::Fn { args, .. } => Some(args.len()),
            _ => None,
        }
    }
}

pub fn collapse_links(t: Arc<Type>) -> Arc<Type> {
    if let Type::Var { type_: typ } = t.deref() {
        if let TypeVar::Link { type_: typ } = typ.borrow().deref() {
            return typ.clone();
        }
    }
    t
}

#[derive(Debug, PartialEq, Clone)]
pub struct AccessorsMap {
    pub public: bool,
    pub type_: Arc<Type>,
    pub accessors: HashMap<String, RecordAccessor>,
}

#[derive(Debug, PartialEq, Clone)]
pub struct RecordAccessor {
    // TODO: smaller int. Doesn't need to be this big
    pub index: u64,
    pub label: String,
    pub type_: Arc<Type>,
}

#[derive(Debug, Clone, PartialEq)]
pub enum ValueConstructorVariant {
    /// A locally defined variable or function parameter
    LocalVariable { location: SrcSpan },

    /// A module constant
    ModuleConstant {
        location: SrcSpan,
        module: String,
        literal: Constant<Arc<Type>, String>,
    },

    /// A function belonging to the module
    ModuleFn {
        name: String,
        field_map: Option<FieldMap>,
        module: Vec<String>,
        arity: usize,
        location: SrcSpan,
    },

    /// A constructor for a custom type
    Record {
        name: String,
        arity: u16,
        field_map: Option<FieldMap>,
        location: SrcSpan,
        module: String,
        constructors_count: u16,
    },
}

impl ValueConstructorVariant {
    fn to_module_value_constructor(
        &self,
        type_: Arc<Type>,
        module_name: &[String],
        function_name: &str,
    ) -> ModuleValueConstructor {
        match self {
            Self::Record {
                name,
                arity,
                field_map,
                location,
                ..
            } => ModuleValueConstructor::Record {
                name: name.clone(),
                field_map: field_map.clone(),
                arity: *arity,
                type_,
                location: *location,
            },

            // TODO: remove this clone with an rc clone
            Self::ModuleConstant {
                literal, location, ..
            } => ModuleValueConstructor::Constant {
                literal: literal.clone(),
                location: *location,
            },

            Self::LocalVariable { location, .. } => ModuleValueConstructor::Fn {
                name: function_name.to_string(),
                module: module_name.to_vec(),
                location: *location,
            },

            Self::ModuleFn {
                name,
                module,
                location,
                ..
            } => ModuleValueConstructor::Fn {
                name: name.clone(),
                module: module.clone(),
                location: *location,
            },
        }
    }

    pub fn definition_location(&self) -> SrcSpan {
        match self {
            ValueConstructorVariant::LocalVariable { location }
            | ValueConstructorVariant::ModuleConstant { location, .. }
            | ValueConstructorVariant::ModuleFn { location, .. }
            | ValueConstructorVariant::Record { location, .. } => *location,
        }
    }

    /// Returns `true` if the variant is [`LocalVariable`].
    pub fn is_local_variable(&self) -> bool {
        matches!(self, Self::LocalVariable { .. })
    }

    /// Returns `true` if the value constructor variant is [`ModuleFn`].
    ///
    /// [`ModuleFn`]: ValueConstructorVariant::ModuleFn
    #[must_use]
    pub fn is_module_fn(&self) -> bool {
        matches!(self, Self::ModuleFn { .. })
    }
}

#[derive(Debug, Clone, PartialEq)]
pub enum ModuleValueConstructor {
    Record {
        name: String,
        arity: u16,
        type_: Arc<Type>,
        field_map: Option<FieldMap>,
        location: SrcSpan,
    },

    Fn {
        location: SrcSpan,
        /// The name of the module and the function
        /// Typically this will be the module that this constructor belongs to
        /// and the name that was used for the function. However it could also
        /// point to some other module and function when this is an `external fn`.
        ///
        /// This function has module "themodule" and name "wibble"
        ///     pub fn wibble() { Nil }
        ///
        /// This function has module "other" and name "whoop"
        ///     pub external fn wibble() -> Nil =
        ///       "other" "whoop"
        ///
        module: Vec<String>,
        name: String,
    },

    Constant {
        literal: TypedConstant,
        location: SrcSpan,
    },
}

impl ModuleValueConstructor {
    pub fn location(&self) -> SrcSpan {
        match self {
            ModuleValueConstructor::Fn { location, .. }
            | ModuleValueConstructor::Record { location, .. }
            | ModuleValueConstructor::Constant { location, .. } => *location,
        }
    }
}

#[derive(Debug, Clone, PartialEq)]
pub struct Module {
    pub name: Vec<String>,
    pub origin: Origin,
    pub package: String,
    pub types: HashMap<String, TypeConstructor>,
    pub types_constructors: HashMap<String, Vec<String>>,
    pub values: HashMap<String, ValueConstructor>,
    pub accessors: HashMap<String, AccessorsMap>,
}

#[derive(Debug, Clone, PartialEq, Eq)]
pub enum PatternConstructor {
    Record {
        name: String,
        field_map: Option<FieldMap>,
    },
}

#[derive(Debug, Clone, PartialEq)]
pub enum TypeVar {
    /// Unbound is an unbound variable. It is one specific type but we don't
    /// know what yet in the inference process. It has a unique id which can be used to
    /// identify if two unbound variable Rust values are the same Gleam type variable
    /// instance or not.
    ///
    Unbound { id: u64 },
    /// Link is type variable where it was an unbound variable but we worked out
    /// that it is some other type and now we point to that one.
    ///
    Link { type_: Arc<Type> },
    /// A Generic variable stands in for any possible type and cannot be
    /// specialised to any one type
    ///
    /// # Example
    ///
    /// ```gleam
    /// type Cat(a) {
    ///   Cat(name: a)
    /// }
    /// // a is TypeVar::Generic
    /// ```
    ///
    Generic { id: u64 },
}

impl TypeVar {
    pub fn is_unbound(&self) -> bool {
        matches!(self, Self::Unbound { .. })
    }

<<<<<<< HEAD
    pub fn is_link(&self) -> bool {
        matches!(self, Self::Link { .. })
=======
    pub fn is_variable(&self) -> bool {
        matches!(self, Self::Unbound { .. } | Self::Generic { .. })
>>>>>>> 8970ea76
    }

    pub fn is_nil(&self) -> bool {
        match self {
            Self::Link { type_ } => type_.is_nil(),
            _ => false,
        }
    }

    pub fn is_bool(&self) -> bool {
        match self {
            Self::Link { type_ } => type_.is_bool(),
            _ => false,
        }
    }

    pub fn is_int(&self) -> bool {
        match self {
            Self::Link { type_ } => type_.is_int(),
            _ => false,
        }
    }

    pub fn is_float(&self) -> bool {
        match self {
            Self::Link { type_ } => type_.is_float(),
            _ => false,
        }
    }

    pub fn is_string(&self) -> bool {
        match self {
            Self::Link { type_ } => type_.is_string(),
            _ => false,
        }
    }
}

#[derive(Debug, Clone, PartialEq)]
pub struct TypeConstructor {
    pub public: bool,
    pub origin: SrcSpan,
    pub module: Vec<String>,
    pub parameters: Vec<Arc<Type>>,
    pub typ: Arc<Type>,
}

#[derive(Debug, Clone, PartialEq)]
pub struct ValueConstructor {
    pub public: bool,
    pub variant: ValueConstructorVariant,
    pub type_: Arc<Type>,
}

impl ValueConstructor {
    pub fn is_local_variable(&self) -> bool {
        self.variant.is_local_variable()
    }

    pub fn definition_location(&self) -> DefinitionLocation<'_> {
        match &self.variant {
            ValueConstructorVariant::Record {
                module, location, ..
            }
            | ValueConstructorVariant::ModuleConstant {
                location, module, ..
            } => DefinitionLocation {
                module: Some(module.as_str()),
                span: *location,
            },

            ValueConstructorVariant::ModuleFn { location, .. }
            | ValueConstructorVariant::LocalVariable { location } => DefinitionLocation {
                module: None,
                span: *location,
            },
        }
    }
}

#[derive(Debug, Clone, PartialEq)]
pub struct TypeAliasConstructor {
    pub public: bool,
    pub module: Vec<String>,
    pub type_: Type,
    pub arity: usize,
}

impl ValueConstructor {
    fn field_map(&self) -> Option<&FieldMap> {
        match &self.variant {
            ValueConstructorVariant::ModuleFn { field_map, .. }
            | ValueConstructorVariant::Record { field_map, .. } => field_map.as_ref(),
            _ => None,
        }
    }
}

// TODO: This takes too many arguments.
/// Crawl the AST, annotating each node with the inferred type or
/// returning an error.
///
pub fn infer_module(
    target: Target,
    ids: &UniqueIdGenerator,
    mut module: UntypedModule,
    origin: Origin,
    package: &str,
    modules: &im::HashMap<String, Module>,
    warnings: &mut Vec<Warning>,
) -> Result<TypedModule, Error> {
    let name = module.name.clone();
    let documentation = std::mem::take(&mut module.documentation);
    let mut environment = Environment::new(ids.clone(), &name, modules, warnings);
    validate_module_name(&name)?;

    let mut type_names = HashMap::with_capacity(module.statements.len());
    let mut value_names = HashMap::with_capacity(module.statements.len());
    let mut hydrators = HashMap::with_capacity(module.statements.len());

    // Register any modules, types, and values being imported
    // We process imports first so that anything imported can be referenced
    // anywhere in the module.
    for s in module.iter_statements(target) {
        register_import(s, &mut environment)?;
    }

    // Register types so they can be used in constructors and functions
    // earlier in the module.
    for s in module.iter_statements(target) {
        register_types(s, &name, &mut hydrators, &mut type_names, &mut environment)?;
    }

    // Register values so they can be used in functions earlier in the module.
    for s in module.iter_statements(target) {
        register_values(s, &name, &mut hydrators, &mut value_names, &mut environment)?;
    }

    // Infer the types of each statement in the module
    // We first infer all the constants so they can be used in functions defined
    // anywhere in the module.
    let mut statements = Vec::with_capacity(module.statements.len());
    let mut consts = vec![];
    let mut not_consts = vec![];
    for statement in module.into_iter_statements(target) {
        match statement {
            Statement::Fn { .. }
            | Statement::TypeAlias { .. }
            | Statement::CustomType { .. }
            | Statement::ExternalFn { .. }
            | Statement::ExternalType { .. }
            | Statement::Import { .. } => not_consts.push(statement),

            Statement::ModuleConstant { .. } => consts.push(statement),
        }
    }

    for statement in consts.into_iter().chain(not_consts) {
        let statement = infer_statement(statement, &name, &mut hydrators, &mut environment)?;
        statements.push(statement);
    }

    // Generalise functions now that the entire module has been inferred
    let statements = statements
        .into_iter()
        .map(|s| generalise_statement(s, &name, &mut environment))
        .collect();

    // Generate warnings for unused items
    environment.convert_unused_to_warnings();

    // Remove private and imported types and values to create the public interface
    environment
        .module_types
        .retain(|_, info| info.public && info.module == name);
    environment.module_values.retain(|_, info| info.public);
    environment
        .accessors
        .retain(|_, accessors| accessors.public);

    // Ensure no exported values have private types in their type signature
    for value in environment.module_values.values() {
        if let Some(leaked) = value.type_.find_private_type() {
            return Err(Error::PrivateTypeLeak {
                location: value.variant.definition_location(),
                leaked,
            });
        }
    }

    let Environment {
        module_types: types,
        module_types_constructors: types_constructors,
        module_values: values,
        accessors,
        ..
    } = environment;

    Ok(ast::Module {
        documentation,
        name: name.clone(),
        statements,
        type_info: Module {
            name,
            types,
            types_constructors,
            values,
            accessors,
            origin,
            package: package.to_string(),
        },
    })
}

fn validate_module_name(name: &[String]) -> Result<(), Error> {
    if name == ["gleam"] {
        return Err(Error::ReservedModuleName {
            name: name.join("/"),
        });
    };
    for segment in name {
        if crate::parse::lexer::str_to_keyword(segment).is_some() {
            return Err(Error::KeywordInModuleName {
                name: name.join("/"),
                keyword: segment.to_string(),
            });
        }
    }
    Ok(())
}

fn assert_unique_value_name<'a>(
    names: &mut HashMap<&'a str, &'a SrcSpan>,
    name: &'a str,
    location: &'a SrcSpan,
) -> Result<(), Error> {
    match names.insert(name, location) {
        Some(previous_location) => Err(Error::DuplicateName {
            name: name.to_string(),
            previous_location: *previous_location,
            location: *location,
        }),
        None => Ok(()),
    }
}

fn assert_unique_type_name<'a>(
    names: &mut HashMap<&'a str, &'a SrcSpan>,
    name: &'a str,
    location: &'a SrcSpan,
) -> Result<(), Error> {
    match names.insert(name, location) {
        Some(previous_location) => Err(Error::DuplicateTypeName {
            name: name.to_string(),
            previous_location: *previous_location,
            location: *location,
        }),
        None => Ok(()),
    }
}

fn assert_unique_const_name<'a>(
    names: &mut HashMap<&'a str, &'a SrcSpan>,
    name: &'a str,
    location: &'a SrcSpan,
) -> Result<(), Error> {
    match names.insert(name, location) {
        Some(previous_location) => Err(Error::DuplicateConstName {
            name: name.to_string(),
            previous_location: *previous_location,
            location: *location,
        }),
        None => Ok(()),
    }
}

fn register_values<'a>(
    s: &'a UntypedStatement,
    module_name: &[String],
    hydrators: &mut HashMap<String, Hydrator>,
    names: &mut HashMap<&'a str, &'a SrcSpan>,
    environment: &mut Environment<'_>,
) -> Result<(), Error> {
    match s {
        Statement::Fn {
            name,
            arguments: args,
            location,
            return_annotation,
            public,
            ..
        } => {
            assert_unique_value_name(names, name, location)?;
            let _ = environment.ungeneralised_functions.insert(name.to_string());

            // Create the field map so we can reorder labels for usage of this function
            let mut field_map = FieldMap::new(args.len() as u32);
            for (i, arg) in args.iter().enumerate() {
                if let ArgNames::NamedLabelled { label, .. }
                | ArgNames::LabelledDiscard { label, .. } = &arg.names
                {
                    field_map.insert(label.clone(), i as u32).map_err(|_| {
                        Error::DuplicateField {
                            label: label.to_string(),
                            location: *location,
                        }
                    })?;
                }
            }
            let field_map = field_map.into_option();

            // Construct type from annotations
            let mut hydrator = Hydrator::new();
            hydrator.permit_holes(true);
            let arg_types = args
                .iter()
                .map(|arg| hydrator.type_from_option_ast(&arg.annotation, environment))
                .try_collect()?;
            let return_type = hydrator.type_from_option_ast(return_annotation, environment)?;
            let typ = fn_(arg_types, return_type);

            // Keep track of which types we create from annotations so we can know
            // which generic types not to instantiate later when performing
            // inference of the function body.
            let _ = hydrators.insert(name.clone(), hydrator);

            // Insert the function into the environment
            environment.insert_variable(
                name.clone(),
                ValueConstructorVariant::ModuleFn {
                    name: name.clone(),
                    field_map,
                    module: module_name.to_vec(),
                    arity: args.len(),
                    location: *location,
                },
                typ,
                *public,
            );
            if !public {
                environment.init_usage(name.clone(), EntityKind::PrivateFunction, *location);
            }
        }

        Statement::ExternalFn {
            location,
            name,
            public,
            arguments: args,
            return_: retrn,
            module,
            fun,
            ..
        } => {
            assert_unique_value_name(names, name, location)?;

            // Construct type of function from AST
            let mut hydrator = Hydrator::new();
            let (typ, field_map) = environment.in_new_scope(|environment| {
                let return_type = hydrator.type_from_ast(retrn, environment)?;
                let mut args_types = Vec::with_capacity(args.len());
                let mut field_map = FieldMap::new(args.len() as u32);
                for (i, arg) in args.iter().enumerate() {
                    let t = hydrator.type_from_ast(&arg.annotation, environment)?;
                    args_types.push(t);
                    if let Some(label) = &arg.label {
                        field_map.insert(label.clone(), i as u32).map_err(|_| {
                            Error::DuplicateField {
                                label: label.to_string(),
                                location: *location,
                            }
                        })?;
                    }
                }
                let field_map = field_map.into_option();
                let typ = fn_(args_types, return_type);

                Ok((typ, field_map))
            })?;

            // Insert function into module
            environment.insert_module_value(
                name,
                ValueConstructor {
                    public: *public,
                    type_: typ.clone(),
                    variant: ValueConstructorVariant::ModuleFn {
                        name: fun.clone(),
                        field_map: field_map.clone(),
                        module: vec![module.clone()],
                        arity: args.len(),
                        location: *location,
                    },
                },
            );

            // Insert function into module's internal scope
            environment.insert_variable(
                name.clone(),
                ValueConstructorVariant::ModuleFn {
                    name: fun.clone(),
                    module: vec![module.clone()],
                    arity: args.len(),
                    field_map,
                    location: *location,
                },
                typ,
                *public,
            );
            if !public {
                environment.init_usage(name.clone(), EntityKind::PrivateFunction, *location);
            }
        }

        Statement::CustomType {
            location,
            public,
            opaque,
            name,
            constructors,
            ..
        } => {
            let mut hydrator = hydrators
                .remove(name)
                .expect("Could not find hydrator for register_values custom type");
            hydrator.disallow_new_type_variables();

            let typ = environment
                .module_types
                .get(name)
                .expect("Type for custom type not found in register_values")
                .typ
                .clone();

            // If the custom type only has a single constructor then we can access the
            // fields using the record.field syntax, so store any fields accessors.
            if let Some(accessors) =
                custom_type_accessors(constructors, &mut hydrator, environment)?
            {
                let map = AccessorsMap {
                    public: (*public && !*opaque),
                    accessors,
                    // TODO: improve the ownership here so that we can use the
                    // `return_type_constructor` below rather than looking it up twice.
                    type_: typ.clone(),
                };
                environment.insert_accessors(name, map)
            }

            // Check and register constructors
            for constructor in constructors {
                assert_unique_value_name(names, &constructor.name, &constructor.location)?;

                let mut field_map = FieldMap::new(constructor.arguments.len() as u32);
                let mut args_types = Vec::with_capacity(constructor.arguments.len());
                for (i, RecordConstructorArg { label, ast, .. }) in
                    constructor.arguments.iter().enumerate()
                {
                    let t = hydrator.type_from_ast(ast, environment)?;
                    args_types.push(t);
                    if let Some(label) = label {
                        field_map.insert(label.clone(), i as u32).map_err(|_| {
                            Error::DuplicateField {
                                label: label.to_string(),
                                location: *location,
                            }
                        })?;
                    }
                }
                let field_map = field_map.into_option();
                // Insert constructor function into module scope
                let typ = match constructor.arguments.len() {
                    0 => typ.clone(),
                    _ => fn_(args_types, typ.clone()),
                };
                let constructor_info = ValueConstructorVariant::Record {
                    constructors_count: constructors.len() as u16,
                    name: constructor.name.clone(),
                    arity: constructor.arguments.len() as u16,
                    field_map: field_map.clone(),
                    location: constructor.location,
                    module: module_name.join("/"),
                };

                if !opaque {
                    environment.insert_module_value(
                        &constructor.name,
                        ValueConstructor {
                            public: *public,
                            type_: typ.clone(),
                            variant: constructor_info.clone(),
                        },
                    );
                }

                if !public {
                    environment.init_usage(
                        constructor.name.clone(),
                        EntityKind::PrivateTypeConstructor(name.clone()),
                        constructor.location,
                    );
                }

                environment.insert_variable(
                    constructor.name.clone(),
                    constructor_info,
                    typ,
                    *public,
                );
            }
        }

        Statement::ModuleConstant { name, location, .. } => {
            assert_unique_const_name(names, name, location)?;
        }

        Statement::Import { .. } | Statement::TypeAlias { .. } | Statement::ExternalType { .. } => {
        }
    }
    Ok(())
}

fn generalise_statement(
    s: TypedStatement,
    module_name: &[String],
    environment: &mut Environment<'_>,
) -> TypedStatement {
    match s {
        Statement::Fn {
            doc,
            location,
            name,
            public,
            arguments: args,
            body,
            return_annotation,
            end_position: end_location,
            return_type,
        } => {
            // Lookup the inferred function information
            let function = environment
                .get_variable(&name)
                .expect("Could not find preregistered type for function");
            let field_map = function.field_map().cloned();
            let typ = function.type_.clone();

            // Generalise the function if not already done so
            let typ = if environment.ungeneralised_functions.remove(&name) {
                generalise(typ, 0)
            } else {
                typ
            };

            // Insert the function into the module's interface
            environment.insert_module_value(
                &name,
                ValueConstructor {
                    public,
                    type_: typ,
                    variant: ValueConstructorVariant::ModuleFn {
                        name: name.clone(),
                        field_map,
                        module: module_name.to_vec(),
                        arity: args.len(),
                        location,
                    },
                },
            );

            Statement::Fn {
                doc,
                location,
                name,
                public,
                arguments: args,
                end_position: end_location,
                return_annotation,
                return_type,
                body,
            }
        }

        statement @ (Statement::TypeAlias { .. }
        | Statement::CustomType { .. }
        | Statement::ExternalFn { .. }
        | Statement::ExternalType { .. }
        | Statement::Import { .. }
        | Statement::ModuleConstant { .. }) => statement,
    }
}

fn infer_statement(
    s: UntypedStatement,
    module_name: &[String],
    hydrators: &mut HashMap<String, Hydrator>,
    environment: &mut Environment<'_>,
) -> Result<TypedStatement, Error> {
    match s {
        Statement::Fn {
            doc,
            location,
            name,
            public,
            arguments: args,
            body,
            return_annotation,
            end_position: end_location,
            ..
        } => {
            let preregistered_fn = environment
                .get_variable(&name)
                .expect("Could not find preregistered type for function");
            let field_map = preregistered_fn.field_map().cloned();
            let preregistered_type = preregistered_fn.type_.clone();
            let (args_types, return_type) = preregistered_type
                .fn_types()
                .expect("Preregistered type for fn was not a fn");

            // Infer the type using the preregistered args + return types as a starting point
            let (typ, args, body, safe_to_generalise) =
                environment.in_new_scope(|environment| {
                    let args = args
                        .into_iter()
                        .zip(&args_types)
                        .map(|(a, t)| a.set_type(t.clone()))
                        .collect();
                    let mut expr_typer = ExprTyper::new(environment);
                    expr_typer.hydrator = hydrators
                        .remove(&name)
                        .expect("Could not find hydrator for fn");
                    let (args, body) =
                        expr_typer.infer_fn_with_known_types(args, body, Some(return_type))?;
                    let args_types = args.iter().map(|a| a.type_.clone()).collect();
                    let typ = fn_(args_types, body.type_());
                    let safe_to_generalise = !expr_typer.ungeneralised_function_used;
                    Ok((typ, args, body, safe_to_generalise))
                })?;

            // Assert that the inferred type matches the type of any recursive call
            environment
                .unify(preregistered_type, typ.clone())
                .map_err(|e| convert_unify_error(e, location))?;

            // Generalise the function if safe to do so
            let typ = if safe_to_generalise {
                let _ = environment.ungeneralised_functions.remove(&name);
                let typ = generalise(typ, 0);
                environment.insert_variable(
                    name.clone(),
                    ValueConstructorVariant::ModuleFn {
                        name: name.clone(),
                        field_map,
                        module: module_name.to_vec(),
                        arity: args.len(),
                        location,
                    },
                    typ.clone(),
                    public,
                );
                typ
            } else {
                typ
            };

            Ok(Statement::Fn {
                doc,
                location,
                name,
                public,
                arguments: args,
                end_position: end_location,
                return_annotation,
                return_type: typ
                    .return_type()
                    .expect("Could not find return type for fn"),
                body,
            })
        }

        Statement::ExternalFn {
            doc,
            location,
            name,
            public,
            arguments: args,
            return_: retrn,
            module,
            fun,
            ..
        } => {
            let preregistered_fn = environment
                .get_variable(&name)
                .expect("Could not find preregistered type value function");
            let preregistered_type = preregistered_fn.type_.clone();
            let (args_types, return_type) = preregistered_type
                .fn_types()
                .expect("Preregistered type for fn was not a fn");
            let args = args
                .into_iter()
                .zip(&args_types)
                .map(|(a, t)| a.set_type(t.clone()))
                .collect();
            Ok(Statement::ExternalFn {
                return_type,
                doc,
                location,
                name,
                public,
                arguments: args,
                return_: retrn,
                module,
                fun,
            })
        }

        Statement::TypeAlias {
            doc,
            location,
            public,
            alias,
            parameters: args,
            type_ast: resolved_type,
            ..
        } => {
            let typ = environment
                .get_type_constructor(&None, &alias)
                .expect("Could not find existing type for type alias")
                .typ
                .clone();
            Ok(Statement::TypeAlias {
                doc,
                location,
                public,
                alias,
                parameters: args,
                type_ast: resolved_type,
                type_: typ,
            })
        }

        Statement::CustomType {
            doc,
            location,
            public,
            opaque,
            name,
            parameters,
            constructors,
            ..
        } => {
            let constructors = constructors
                .into_iter()
                .map(
                    |RecordConstructor {
                         location,
                         name,
                         arguments: args,
                         documentation,
                     }| {
                        let preregistered_fn = environment
                            .get_variable(&name)
                            .expect("Could not find preregistered type for function");
                        let preregistered_type = preregistered_fn.type_.clone();

                        let args = if let Some((args_types, _return_type)) =
                            preregistered_type.fn_types()
                        {
                            args.into_iter()
                                .zip(&args_types)
                                .map(
                                    |(
                                        RecordConstructorArg {
                                            label,
                                            ast,
                                            location,
                                            ..
                                        },
                                        t,
                                    )| {
                                        RecordConstructorArg {
                                            label,
                                            ast,
                                            location,
                                            type_: t.clone(),
                                            doc: None,
                                        }
                                    },
                                )
                                .collect()
                        } else {
                            vec![]
                        };

                        RecordConstructor {
                            location,
                            name,
                            arguments: args,
                            documentation,
                        }
                    },
                )
                .collect();
            let typed_parameters = environment
                .get_type_constructor(&None, &name)
                .expect("Could not find preregistered type constructor ")
                .parameters
                .clone();

            Ok(Statement::CustomType {
                doc,
                location,
                public,
                opaque,
                name,
                parameters,
                constructors,
                typed_parameters,
            })
        }

        Statement::ExternalType {
            doc,
            location,
            public,
            name,
            arguments: args,
        } => {
            // Check contained types are valid
            let mut hydrator = Hydrator::new();
            for arg in &args {
                let var = TypeAst::Var {
                    location,
                    name: arg.to_string(),
                };
                let _ = hydrator.type_from_ast(&var, environment)?;
            }
            Ok(Statement::ExternalType {
                doc,
                location,
                public,
                name,
                arguments: args,
            })
        }

        Statement::Import {
            location,
            module,
            as_name,
            mut unqualified,
            ..
        } => {
            let name = module.join("/");
            // Find imported module
            let module_info =
                environment
                    .importable_modules
                    .get(&name)
                    .ok_or_else(|| Error::UnknownModule {
                        location,
                        name,
                        imported_modules: environment.imported_modules.keys().cloned().collect(),
                    })?;
            // Record any imports that are types only as this information is
            // needed to prevent types being imported in generated JavaScript
            for import in unqualified.iter_mut() {
                if environment.imported_types.contains(import.variable_name()) {
                    import.layer = Layer::Type;
                }
            }
            Ok(Statement::Import {
                location,
                module,
                as_name,
                unqualified,
                package: module_info.package.clone(),
            })
        }

        Statement::ModuleConstant {
            doc,
            location,
            name,
            annotation,
            public,
            value,
            ..
        } => {
            let typed_expr = ExprTyper::new(environment).infer_const(&annotation, *value)?;
            let type_ = typed_expr.type_();
            let variant = ValueConstructor {
                public,
                variant: ValueConstructorVariant::ModuleConstant {
                    location,
                    literal: typed_expr.clone(),
                    module: module_name.join("/"),
                },
                type_: type_.clone(),
            };

            environment.insert_variable(
                name.clone(),
                variant.variant.clone(),
                type_.clone(),
                public,
            );
            environment.insert_module_value(&name, variant);

            if !public {
                environment.init_usage(name.clone(), EntityKind::PrivateConstant, location);
            }

            Ok(Statement::ModuleConstant {
                doc,
                location,
                name,
                annotation,
                public,
                value: Box::new(typed_expr),
                type_,
            })
        }
    }
}

fn infer_bit_string_segment_option<UntypedValue, TypedValue, Typer>(
    segment_option: BitStringSegmentOption<UntypedValue>,
    mut type_check: Typer,
) -> Result<BitStringSegmentOption<TypedValue>, Error>
where
    Typer: FnMut(UntypedValue, Arc<Type>) -> Result<TypedValue, Error>,
{
    match segment_option {
        BitStringSegmentOption::Size {
            value,
            location,
            short_form,
            ..
        } => {
            let value = type_check(*value, int())?;
            Ok(BitStringSegmentOption::Size {
                location,
                short_form,
                value: Box::new(value),
            })
        }

        BitStringSegmentOption::Unit { location, value } => {
            Ok(BitStringSegmentOption::Unit { location, value })
        }

        BitStringSegmentOption::Binary { location } => {
            Ok(BitStringSegmentOption::Binary { location })
        }
        BitStringSegmentOption::Int { location } => Ok(BitStringSegmentOption::Int { location }),
        BitStringSegmentOption::Float { location } => {
            Ok(BitStringSegmentOption::Float { location })
        }
        BitStringSegmentOption::BitString { location } => {
            Ok(BitStringSegmentOption::BitString { location })
        }
        BitStringSegmentOption::Utf8 { location } => Ok(BitStringSegmentOption::Utf8 { location }),
        BitStringSegmentOption::Utf16 { location } => {
            Ok(BitStringSegmentOption::Utf16 { location })
        }
        BitStringSegmentOption::Utf32 { location } => {
            Ok(BitStringSegmentOption::Utf32 { location })
        }
        BitStringSegmentOption::Utf8Codepoint { location } => {
            Ok(BitStringSegmentOption::Utf8Codepoint { location })
        }
        BitStringSegmentOption::Utf16Codepoint { location } => {
            Ok(BitStringSegmentOption::Utf16Codepoint { location })
        }
        BitStringSegmentOption::Utf32Codepoint { location } => {
            Ok(BitStringSegmentOption::Utf32Codepoint { location })
        }
        BitStringSegmentOption::Signed { location } => {
            Ok(BitStringSegmentOption::Signed { location })
        }
        BitStringSegmentOption::Unsigned { location } => {
            Ok(BitStringSegmentOption::Unsigned { location })
        }
        BitStringSegmentOption::Big { location } => Ok(BitStringSegmentOption::Big { location }),
        BitStringSegmentOption::Little { location } => {
            Ok(BitStringSegmentOption::Little { location })
        }
        BitStringSegmentOption::Native { location } => {
            Ok(BitStringSegmentOption::Native { location })
        }
    }
}

pub type TypedCallArg = CallArg<TypedExpr>;

fn assert_no_labelled_arguments<A>(args: &[CallArg<A>]) -> Result<(), Error> {
    for arg in args {
        if let Some(label) = &arg.label {
            return Err(Error::UnexpectedLabelledArg {
                location: arg.location,
                label: label.to_string(),
            });
        }
    }
    Ok(())
}

/// This function makes sure that the type variable being unified
/// doesn't occur within the type it is being unified with. This
/// prevents the algorithm from inferring recursive types, which
/// could cause naively-implemented type checking to diverge.
/// While traversing the type tree.
///
fn unify_unbound_type(typ: Arc<Type>, own_id: u64) -> Result<(), UnifyError> {
    if let Type::Var { type_: typ } = typ.deref() {
        let new_value = match typ.borrow().deref() {
            TypeVar::Link { type_: typ, .. } => return unify_unbound_type(typ.clone(), own_id),

            TypeVar::Unbound { id } => {
                if id == &own_id {
                    return Err(UnifyError::RecursiveType);
                } else {
                    Some(TypeVar::Unbound { id: *id })
                }
            }

            TypeVar::Generic { .. } => return Ok(()),
        };

        if let Some(t) = new_value {
            *typ.borrow_mut() = t;
        }
        return Ok(());
    }

    match typ.deref() {
        Type::App { args, .. } => {
            for arg in args {
                unify_unbound_type(arg.clone(), own_id)?
            }
            Ok(())
        }

        Type::Fn { args, retrn } => {
            for arg in args {
                unify_unbound_type(arg.clone(), own_id)?;
            }
            unify_unbound_type(retrn.clone(), own_id)
        }

        Type::Tuple { elems, .. } => {
            for elem in elems {
                unify_unbound_type(elem.clone(), own_id)?
            }
            Ok(())
        }

        Type::Var { .. } => unreachable!(),
    }
}

fn match_fun_type(
    typ: Arc<Type>,
    arity: usize,
    environment: &mut Environment<'_>,
) -> Result<(Vec<Arc<Type>>, Arc<Type>), MatchFunTypeError> {
    if let Type::Var { type_: typ } = typ.deref() {
        let new_value = match typ.borrow().deref() {
            TypeVar::Link { type_: typ, .. } => {
                return match_fun_type(typ.clone(), arity, environment);
            }

            TypeVar::Unbound { .. } => {
                let args: Vec<_> = (0..arity).map(|_| environment.new_unbound_var()).collect();
                let retrn = environment.new_unbound_var();
                Some((args, retrn))
            }

            TypeVar::Generic { .. } => None,
        };

        if let Some((args, retrn)) = new_value {
            *typ.borrow_mut() = TypeVar::Link {
                type_: fn_(args.clone(), retrn.clone()),
            };
            return Ok((args, retrn));
        }
    }

    if let Type::Fn { args, retrn } = typ.deref() {
        return if args.len() != arity {
            Err(MatchFunTypeError::IncorrectArity {
                expected: args.len(),
                given: arity,
            })
        } else {
            Ok((args.clone(), retrn.clone()))
        };
    }

    Err(MatchFunTypeError::NotFn { typ })
}

/// Takes a level and a type and turns all type variables within the type that have
/// level higher than the input level into generalized (polymorphic) type variables.
///
fn generalise(t: Arc<Type>, ctx_level: usize) -> Arc<Type> {
    match t.deref() {
        Type::Var { type_: typ } => match typ.borrow().deref() {
            TypeVar::Unbound { id } => generic_var(*id),
            TypeVar::Link { type_: typ } => generalise(typ.clone(), ctx_level),
            TypeVar::Generic { .. } => Arc::new(Type::Var { type_: typ.clone() }),
        },

        Type::App {
            public,
            module,
            name,
            args,
        } => {
            let args = args
                .iter()
                .map(|t| generalise(t.clone(), ctx_level))
                .collect();
            Arc::new(Type::App {
                public: *public,
                module: module.clone(),
                name: name.clone(),
                args,
            })
        }

        Type::Fn { args, retrn } => fn_(
            args.iter()
                .map(|t| generalise(t.clone(), ctx_level))
                .collect(),
            generalise(retrn.clone(), ctx_level),
        ),

        Type::Tuple { elems } => tuple(
            elems
                .iter()
                .map(|t| generalise(t.clone(), ctx_level))
                .collect(),
        ),
    }
}

fn make_type_vars(
    args: &[String],
    location: &SrcSpan,
    hydrator: &mut Hydrator,
    environment: &mut Environment<'_>,
) -> Result<Vec<Arc<Type>>, Error> {
    args.iter()
        .map(|arg| TypeAst::Var {
            location: *location,
            name: arg.to_string(),
        })
        .map(|ast| hydrator.type_from_ast(&ast, environment))
        .try_collect()
}

fn custom_type_accessors<A>(
    constructors: &[RecordConstructor<A>],
    hydrator: &mut Hydrator,
    environment: &mut Environment<'_>,
) -> Result<Option<HashMap<String, RecordAccessor>>, Error> {
    let args = get_compatible_record_fields(constructors);

    let mut fields = HashMap::with_capacity(args.len());
    hydrator.disallow_new_type_variables();
    for (index, label, ast) in args {
        let typ = hydrator.type_from_ast(ast, environment)?;
        let _ = fields.insert(
            label.to_string(),
            RecordAccessor {
                index: index as u64,
                label: label.to_string(),
                type_: typ,
            },
        );
    }
    Ok(Some(fields))
}

/// Returns the fields that have the same label and type across all variants of
/// the given type.
fn get_compatible_record_fields<A>(
    constructors: &[RecordConstructor<A>],
) -> Vec<(usize, &str, &TypeAst)> {
    let mut compatible = vec![];

    let first = match constructors.get(0) {
        Some(first) => first,
        None => return compatible,
    };

    'next_argument: for (index, first_argument) in first.arguments.iter().enumerate() {
        // Fields without labels do not have accessors
        let label = match first_argument.label.as_ref() {
            Some(label) => label.as_str(),
            None => continue 'next_argument,
        };

        // Check each variant to see if they have an field in the same position
        // with the same label and the same type
        for constructor in constructors.iter().skip(1) {
            // The field must exist in all variants
            let argument = match constructor.arguments.get(index) {
                Some(argument) => argument,
                None => continue 'next_argument,
            };

            // The labels must be the same
            if argument.label != first_argument.label {
                continue 'next_argument;
            }

            // The types must be the same
            if !argument.ast.is_logically_equal(&first_argument.ast) {
                continue 'next_argument;
            }
        }

        // The previous loop did not find any incompatible fields in the other
        // variants so this field is compatible across variants and we should
        // generate an accessor for it.
        compatible.push((index, label, &first_argument.ast))
    }

    compatible
}

/// Iterate over a module, registering any new types created by the module into the typer
pub fn register_types<'a>(
    statement: &'a UntypedStatement,
    module: &[String],
    hydrators: &mut HashMap<String, Hydrator>,
    names: &mut HashMap<&'a str, &'a SrcSpan>,
    environment: &mut Environment<'_>,
) -> Result<(), Error> {
    match statement {
        Statement::ExternalType {
            name,
            public,
            arguments: args,
            location,
            ..
        } => {
            assert_unique_type_name(names, name, location)?;

            // Build a type from the type AST
            let mut hydrator = Hydrator::new();
            let parameters = make_type_vars(args, location, &mut hydrator, environment)?;
            let typ = Arc::new(Type::App {
                public: *public,
                module: module.to_owned(),
                name: name.clone(),
                args: parameters.clone(),
            });

            // Insert into the module scope
            environment.insert_type_constructor(
                name.clone(),
                TypeConstructor {
                    origin: *location,
                    module: module.to_owned(),
                    public: *public,
                    parameters,
                    typ,
                },
            )?;

            // Keep track of private types so we can tell if they are later unused
            if !public {
                environment.init_usage(name.clone(), EntityKind::PrivateType, *location);
            }
        }

        Statement::CustomType {
            name,
            public,
            parameters,
            location,
            constructors,
            ..
        } => {
            assert_unique_type_name(names, name, location)?;

            // Build a type from the type AST
            let mut hydrator = Hydrator::new();
            let parameters = make_type_vars(parameters, location, &mut hydrator, environment)?;
            let typ = Arc::new(Type::App {
                public: *public,
                module: module.to_owned(),
                name: name.clone(),
                args: parameters.clone(),
            });
            let _ = hydrators.insert(name.to_string(), hydrator);

            environment.insert_type_constructor(
                name.clone(),
                TypeConstructor {
                    origin: *location,
                    module: module.to_owned(),
                    public: *public,
                    parameters,
                    typ,
                },
            )?;

            let constructor_names = constructors.iter().map(|c| c.name.clone()).collect();
            environment.insert_type_to_constructors(name.clone(), constructor_names);

            // Keep track of private types so we can tell if they are later unused
            if !public {
                environment.init_usage(name.clone(), EntityKind::PrivateType, *location);
            }
        }

        Statement::TypeAlias {
            location,
            public,
            parameters: args,
            alias: name,
            type_ast: resolved_type,
            ..
        } => {
            assert_unique_type_name(names, name, location)?;

            // Register the paramerterised types
            let mut hydrator = Hydrator::new();
            let parameters = make_type_vars(args, location, &mut hydrator, environment)?;

            // Disallow creation of new types outside the paramerterised types
            hydrator.disallow_new_type_variables();

            // Create the type that the alias resolves to
            let typ = hydrator.type_from_ast(resolved_type, environment)?;
            environment.insert_type_constructor(
                name.clone(),
                TypeConstructor {
                    origin: *location,
                    module: module.to_owned(),
                    public: *public,
                    parameters,
                    typ,
                },
            )?;

            // Keep track of private types so we can tell if they are later unused
            if !public {
                environment.init_usage(name.clone(), EntityKind::PrivateType, *location);
            }
        }

        Statement::Fn { .. }
        | Statement::ExternalFn { .. }
        | Statement::Import { .. }
        | Statement::ModuleConstant { .. } => (),
    }

    Ok(())
}

pub fn register_import(
    s: &UntypedStatement,
    environment: &mut Environment<'_>,
) -> Result<(), Error> {
    match s {
        Statement::Import {
            module,
            as_name,
            unqualified,
            location,
            ..
        } => {
            let name = module.join("/");
            // Find imported module
            let module_info =
                environment
                    .importable_modules
                    .get(&name)
                    .ok_or_else(|| Error::UnknownModule {
                        location: *location,
                        name,
                        imported_modules: environment.imported_modules.keys().cloned().collect(),
                    })?;

            // Determine local alias of imported module
            let module_name = as_name
                .as_ref()
                .or_else(|| module.last())
                .expect("Typer could not identify module name.")
                .clone();

            // Insert unqualified imports into scope
            for UnqualifiedImport {
                name,
                location,
                as_name,
                ..
            } in unqualified
            {
                let mut type_imported = false;
                let mut value_imported = false;
                let mut variant = None;

                let imported_name = as_name.as_ref().unwrap_or(name);

                // Check if value already was imported
                if let Some(previous) = environment.unqualified_imported_names.get(imported_name) {
                    return Err(Error::DuplicateImport {
                        location: *location,
                        previous_location: *previous,
                        name: name.to_string(),
                    });
                }

                // Register the name as imported so it can't be imported a
                // second time in future
                let _ = environment
                    .unqualified_imported_names
                    .insert(imported_name.clone(), *location);

                // Register the unqualified import if it is a value
                if let Some(value) = module_info.values.get(name) {
                    environment.insert_variable(
                        imported_name.clone(),
                        value.variant.clone(),
                        value.type_.clone(),
                        true,
                    );
                    variant = Some(&value.variant);
                    value_imported = true;
                }

                // Register the unqualified import if it is a type constructor
                if let Some(typ) = module_info.types.get(name) {
                    let typ_info = TypeConstructor {
                        origin: *location,
                        ..typ.clone()
                    };
                    match environment.insert_type_constructor(imported_name.clone(), typ_info) {
                        Ok(_) => (),
                        Err(e) => return Err(e),
                    };

                    type_imported = true;
                }

                if value_imported && type_imported {
                    environment.init_usage(
                        imported_name.to_string(),
                        EntityKind::ImportedTypeAndConstructor,
                        *location,
                    );
                } else if type_imported {
                    let _ = environment.imported_types.insert(imported_name.to_string());
                    environment.init_usage(
                        imported_name.to_string(),
                        EntityKind::ImportedType,
                        *location,
                    );
                } else if value_imported {
                    match variant {
                        Some(&ValueConstructorVariant::Record { .. }) => environment.init_usage(
                            imported_name.to_string(),
                            EntityKind::ImportedConstructor,
                            *location,
                        ),
                        _ => environment.init_usage(
                            imported_name.to_string(),
                            EntityKind::ImportedValue,
                            *location,
                        ),
                    };
                } else if !value_imported {
                    // Error if no type or value was found with that name
                    return Err(Error::UnknownModuleField {
                        location: *location,
                        name: name.clone(),
                        module_name: module.clone(),
                        value_constructors: module_info
                            .values
                            .keys()
                            .map(|t| t.to_string())
                            .collect(),
                        type_constructors: module_info
                            .types
                            .keys()
                            .map(|t| t.to_string())
                            .collect(),
                    });
                }
            }

            if unqualified.is_empty() {
                // When the module has no unqualified imports, we track its usage
                // so we can warn if not used by the end of the type checking
                let _ = environment
                    .unused_modules
                    .insert(module_name.clone(), *location);
            }

            // Check if a module was already imported with this name
            if let Some((previous_location, _)) = environment.imported_modules.get(&module_name) {
                return Err(Error::DuplicateImport {
                    location: *location,
                    previous_location: *previous_location,
                    name: module_name,
                });
            }

            // Register the name as imported so it can't be imported a
            // second time in future
            let _ = environment
                .unqualified_imported_names
                .insert(module_name.clone(), *location);

            // Insert imported module into scope
            let _ = environment
                .imported_modules
                .insert(module_name, (*location, module_info));
            Ok(())
        }

        Statement::Fn { .. }
        | Statement::TypeAlias { .. }
        | Statement::CustomType { .. }
        | Statement::ExternalFn { .. }
        | Statement::ExternalType { .. }
        | Statement::ModuleConstant { .. } => Ok(()),
    }
}

#[derive(Debug, Copy, Clone, PartialEq, Eq)]
pub enum FieldAccessUsage {
    /// Used as `thing.field()`
    MethodCall,
    /// Used as `thing.field`
    Other,
}<|MERGE_RESOLUTION|>--- conflicted
+++ resolved
@@ -96,7 +96,6 @@
         matches!(self, Self::Var { type_: typ } if typ.borrow().is_unbound())
     }
 
-<<<<<<< HEAD
     pub fn type_vars(&self) -> Vec<Arc<RefCell<TypeVar>>> {
         match self {
             Self::App { args, .. } => args.iter().flat_map(|a| a.type_vars()).collect(),
@@ -110,10 +109,10 @@
             }
             Self::Tuple { elems } => elems.iter().flat_map(|e| e.type_vars()).collect(),
         }
-=======
+    }
+
     pub fn is_variable(&self) -> bool {
         matches!(self, Self::Var { type_: typ } if typ.borrow().is_variable())
->>>>>>> 8970ea76
     }
 
     pub fn return_type(&self) -> Option<Arc<Self>> {
@@ -493,13 +492,12 @@
         matches!(self, Self::Unbound { .. })
     }
 
-<<<<<<< HEAD
     pub fn is_link(&self) -> bool {
         matches!(self, Self::Link { .. })
-=======
+    }
+
     pub fn is_variable(&self) -> bool {
         matches!(self, Self::Unbound { .. } | Self::Generic { .. })
->>>>>>> 8970ea76
     }
 
     pub fn is_nil(&self) -> bool {
