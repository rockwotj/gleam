--- conflicted
+++ resolved
@@ -461,14 +461,10 @@
                     include_dev_deps: is_root,
                 }),
             },
-<<<<<<< HEAD
             Target::Native => super::TargetCodegenConfiguration::CPlusPlus,
-            Target::JavaScript => super::TargetCodegenConfiguration::JavaScript,
-=======
             Target::JavaScript => super::TargetCodegenConfiguration::JavaScript {
                 emit_typescript_definitions: self.config.javascript.typescript_declarations,
             },
->>>>>>> 503c88bc
         };
         let mut compiler = PackageCompiler::new(
             config,
