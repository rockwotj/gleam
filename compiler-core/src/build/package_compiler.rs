use crate::{
    ast::{SrcSpan, TypedModule, UntypedModule},
    build::{dep_tree, Mode, Module, Origin, Package, Target},
<<<<<<< HEAD
    codegen::{CPlusPlus, Erlang, ErlangApp, JavaScript},
=======
    codegen::{Erlang, ErlangApp, JavaScript, TypeScriptDeclarations},
>>>>>>> 503c88bc
    config::PackageConfig,
    error,
    io::{
        memory::InMemoryFileSystem, CommandExecutor, FileSystemIO, FileSystemReader,
        FileSystemWriter, Stdio,
    },
    metadata::ModuleEncoder,
    parse::extra::ModuleExtra,
    paths, type_,
    uid::UniqueIdGenerator,
    Error, Result, Warning,
};
use askama::Template;
use std::{collections::HashMap, fmt::write};
use std::{
    collections::HashSet,
    path::{Path, PathBuf},
};

use super::{ErlangAppCodegenConfiguration, TargetCodegenConfiguration};

#[cfg(not(target_os = "windows"))]
const ELIXIR_EXECUTABLE: &str = "elixir";
#[cfg(target_os = "windows")]
const ELIXIR_EXECUTABLE: &str = "elixir.bat";

#[derive(Debug)]
pub struct PackageCompiler<'a, IO> {
    pub io: IO,
    pub out: &'a Path,
    pub lib: &'a Path,
    pub root: &'a Path,
    pub target: &'a TargetCodegenConfiguration,
    pub config: &'a PackageConfig,
    pub sources: Vec<Source>,
    pub ids: UniqueIdGenerator,
    pub write_metadata: bool,
    pub perform_codegen: bool,
    pub write_entrypoint: bool,
    pub copy_native_files: bool,
    pub compile_beam_bytecode: bool,
    pub subprocess_stdio: Stdio,
    pub build_journal: Option<&'a mut HashSet<PathBuf>>,
}

// TODO: ensure this is not a duplicate module
// TODO: tests
// Including cases for:
// - modules that don't import anything
impl<'a, IO> PackageCompiler<'a, IO>
where
    IO: FileSystemIO + CommandExecutor + Clone,
{
    pub fn new(
        config: &'a PackageConfig,
        root: &'a Path,
        out: &'a Path,
        lib: &'a Path,
        target: &'a TargetCodegenConfiguration,
        ids: UniqueIdGenerator,
        io: IO,
        build_journal: Option<&'a mut HashSet<PathBuf>>,
    ) -> Self {
        Self {
            io,
            ids,
            out,
            lib,
            root,
            config,
            target,
            sources: vec![],
            write_metadata: true,
            perform_codegen: true,
            write_entrypoint: false,
            copy_native_files: true,
            compile_beam_bytecode: true,
            subprocess_stdio: Stdio::Inherit,
            build_journal,
        }
    }

    pub fn compile(
        mut self,
        warnings: &mut Vec<Warning>,
        existing_modules: &mut im::HashMap<String, type_::Module>,
        already_defined_modules: &mut im::HashMap<String, PathBuf>,
    ) -> Result<Vec<Module>, Error> {
        let span = tracing::info_span!("compile", package = %self.config.name.as_str());
        let _enter = span.enter();

        tracing::info!("Parsing source code");
        let parsed_modules = parse_sources(
            &self.config.name,
            std::mem::take(&mut self.sources),
            already_defined_modules,
        )?;

        // Determine order in which modules are to be processed
        let sequence = dep_tree::toposort_deps(
            parsed_modules
                .values()
                .map(|m| module_deps_for_graph(self.target.target(), m))
                .collect(),
        )
        .map_err(convert_deps_tree_error)?;

        tracing::info!("Type checking modules");
        let mut modules = type_check(
            &self.config.name,
            self.target.target(),
            &self.ids,
            sequence,
            parsed_modules,
            existing_modules,
            warnings,
        )?;

        tracing::info!("Performing code generation");
        self.perform_codegen(&modules)?;

        self.encode_and_write_metadata(&modules)?;

        Ok(modules)
    }

    fn compile_erlang_to_beam(&mut self, modules: &HashSet<PathBuf>) -> Result<(), Error> {
        tracing::info!("compiling_erlang");

        let escript_path = self
            .out
            .join(paths::ARTEFACT_DIRECTORY_NAME)
            .join("gleam@@compile.erl");
        if !escript_path.exists() {
            let escript_source = std::include_str!("../../templates/gleam@@compile.erl");
            self.io
                .writer(&escript_path)?
                .write(escript_source.as_bytes())?;
        }

        let mut args = vec![
            escript_path.to_string_lossy().to_string(),
            // Tell the compiler where to find other libraries
            "--lib".into(),
            self.lib.to_string_lossy().to_string(),
            // Write compiled .beam to ./ebin
            "--out".into(),
            self.out.join("ebin").to_string_lossy().to_string(),
        ];
        // Add the list of modules to compile
        for module in modules {
            let path = self.out.join(paths::ARTEFACT_DIRECTORY_NAME).join(module);
            args.push(path.to_string_lossy().to_string());
            self.add_build_journal(path);
        }
        // Compile Erlang and Elixir modules
        // Write a temporary journal of compiled Beam files
        let status = self
            .io
            .exec("escript", &args, &[], None, self.subprocess_stdio)?;

        let tmp_journal = self.lib.join("gleam_build_journal.tmp");
        if self.io.is_file(&tmp_journal) {
            // Consume the temporary journal
            // Each line is a `.beam` file path
            let read_tmp_journal = self.io.read(&tmp_journal)?;
            for beam_path in read_tmp_journal.split('\n') {
                self.add_build_journal(PathBuf::from(beam_path));
            }
            self.io.delete_file(&tmp_journal)?;
        }

        if status == 0 {
            Ok(())
        } else {
            Err(Error::ShellCommand {
                program: "escript".to_string(),
                err: None,
            })
        }
    }

    fn copy_project_native_files(
        &mut self,
        build_dir: &Path,
        modules: &mut HashSet<PathBuf>,
    ) -> Result<(), Error> {
        tracing::info!("copying_native_source_files");

        // TODO: unit test
        let priv_source = self.root.join("priv");
        let priv_build = self.out.join("priv");
        if self.io.is_directory(&priv_source) && !self.io.is_directory(&priv_build) {
            tracing::debug!("linking_priv_to_build");
            self.io.symlink_dir(&priv_source, &priv_build)?;
        }

        let src = self.root.join("src");
        let test = self.root.join("test");
        let mut copied = HashSet::new();
        self.copy_native_files(&src, build_dir, &mut copied, modules)?;
        if self.io.is_directory(&test) {
            self.copy_native_files(&test, build_dir, &mut copied, modules)?;
        }

        Ok(())
    }

    fn copy_native_files(
        &mut self,
        src_path: &Path,
        out: &Path,
        copied: &mut HashSet<PathBuf>,
        to_compile_modules: &mut HashSet<PathBuf>,
    ) -> Result<()> {
        self.io.mkdir(&out)?;

        // If `src` contains any `.ex` files, Elixir core libs must be loaded
        let mut check_elixir_libs = true;
        for entry in self.io.read_dir(src_path)? {
            let path = entry.expect("copy_native_files dir_entry").pathbuf;

            let extension = path
                .extension()
                .unwrap_or_default()
                .to_str()
                .unwrap_or_default();
            let relative_path = path
                .strip_prefix(src_path)
                .expect("copy_native_files strip prefix")
                .to_path_buf();

            match extension {
                "mjs" | "js" | "hrl" => (),
                "cc" | "h" | "hpp" | "cpp" | "c" => (),
                "erl" => {
                    let _ = to_compile_modules.insert(relative_path.clone());
                }
                "ex" => {
                    if check_elixir_libs {
                        maybe_link_elixir_libs(
                            &self.io,
                            &self.lib.to_path_buf(),
                            self.subprocess_stdio,
                        )?;
                        // Check Elixir libs just once
                        check_elixir_libs = false;
                    }
                    let _ = to_compile_modules.insert(relative_path.clone());
                }
                _ => continue,
            };

            let destination = out.join(&relative_path);

            self.io.copy(&path, &destination)?;
            self.add_build_journal(out.join(&relative_path));

            // TODO: test
            if !copied.insert(relative_path.clone()) {
                return Err(Error::DuplicateSourceFile {
                    file: relative_path.to_string_lossy().to_string(),
                });
            }
        }
        Ok(())
    }

    fn encode_and_write_metadata(&mut self, modules: &[Module]) -> Result<()> {
        if !self.write_metadata {
            tracing::info!("Package metadata writing disabled");
            return Ok(());
        }
        tracing::info!("Writing package metadata to disc");
        for module in modules {
            let name = format!("{}.gleam_module", &module.name.replace('/', "@"));
            let path = self.out.join(paths::ARTEFACT_DIRECTORY_NAME).join(name);
            ModuleEncoder::new(&module.ast.type_info).write(self.io.writer(&path)?)?;
            self.add_build_journal(path);
        }
        Ok(())
    }

    pub fn read_source_files(&mut self, mode: Mode) -> Result<()> {
        let span = tracing::info_span!("load", package = %self.config.name.as_str());
        let _enter = span.enter();
        tracing::info!("Reading source files");
        let src = self.root.join("src");
        let test = self.root.join("test");

        // Src
        for path in self.io.gleam_source_files(&src) {
            self.add_module(path, &src, Origin::Src)?;
        }

        // Test
        if mode.is_dev() && self.io.is_directory(&test) {
            for path in self.io.gleam_source_files(&test) {
                self.add_module(path, &test, Origin::Test)?;
            }
        }
        Ok(())
    }

    fn add_module(&mut self, path: PathBuf, dir: &Path, origin: Origin) -> Result<()> {
        let name = module_name(&dir, &path);
        let code = self.io.read(&path)?;
        self.sources.push(Source {
            name,
            path,
            code,
            origin,
        });
        Ok(())
    }

    fn add_build_journal(&mut self, path: PathBuf) -> Result<()> {
        if let Some(b) = self.build_journal.as_mut() {
            let _ = b.insert(path);
        }
        Ok(())
    }

    fn perform_codegen(&mut self, modules: &[Module]) -> Result<()> {
        if !self.perform_codegen {
            tracing::info!("skipping_codegen");
            return Ok(());
        }

        match self.target {
<<<<<<< HEAD
            TargetCodegenConfiguration::JavaScript => self.perform_javascript_codegen(modules),
            TargetCodegenConfiguration::CPlusPlus => self.perform_cpp_codegen(modules),
=======
            TargetCodegenConfiguration::JavaScript {
                emit_typescript_definitions,
            } => self.perform_javascript_codegen(modules, *emit_typescript_definitions),
>>>>>>> 503c88bc
            TargetCodegenConfiguration::Erlang { app_file } => {
                self.perform_erlang_codegen(modules, app_file.as_ref())
            }
        }
    }

    fn perform_erlang_codegen(
        &mut self,
        modules: &[Module],
        app_file: Option<&ErlangAppCodegenConfiguration>,
    ) -> Result<(), Error> {
        let mut written = HashSet::new();
        let build_dir = self.out.join(paths::ARTEFACT_DIRECTORY_NAME);
        let include_dir = self.out.join("include");
        let io = self.io.clone();

        if self.write_entrypoint {
            self.render_entrypoint_module(&build_dir, &mut written)?;
        } else {
            tracing::info!("skipping_entrypoint_generation");
        }

        if self.copy_native_files {
            self.copy_project_native_files(&build_dir, &mut written)?;
        } else {
            tracing::info!("skipping_native_file_copying");
        }

        if let Some(config) = app_file {
            ErlangApp::new(&self.out.join("ebin"), config.include_dev_deps).render(
                io.clone(),
                &self.config,
                modules,
            )?;
        }

        // NOTE: This must come after `copy_project_native_files` to ensure that
        // we overwrite any precompiled Erlang that was included in the Hex
        // package. Otherwise we will build the potentially outdated precompiled
        // version and not the newly compiled version.
        Erlang::new(&build_dir, &include_dir).render(io, modules)?;

        if self.compile_beam_bytecode {
            written.extend(modules.iter().map(Module::compiled_erlang_path));
            self.compile_erlang_to_beam(&written)?;
        } else {
            tracing::info!("skipping_erlang_bytecode_compilation");
        }
        Ok(())
    }

    fn perform_javascript_codegen(
        &mut self,
        modules: &[Module],
        typescript: bool,
    ) -> Result<(), Error> {
        let mut written = HashSet::new();
        let typescript = if typescript {
            TypeScriptDeclarations::Emit
        } else {
            TypeScriptDeclarations::None
        };

        JavaScript::new(&self.out, typescript).render(&self.io, modules)?;

        if self.copy_native_files {
            self.copy_project_native_files(&self.out, &mut written)?;
        }
        Ok(())
    }

    fn perform_cpp_codegen(&mut self, modules: &[Module]) -> Result<(), Error> {
        let mut written = HashSet::new();
        let artifact_dir = self.out.join("dist");

        CPlusPlus::new(&artifact_dir).render(&self.io, modules)?;

        if self.copy_native_files {
            self.copy_project_native_files(&artifact_dir, &mut written)?;
        }
        Ok(())
    }

    fn render_entrypoint_module(
        &mut self,
        out: &Path,
        modules_to_compile: &mut HashSet<PathBuf>,
    ) -> Result<(), Error> {
        let name = "gleam@@main.erl";
        let module = ErlangEntrypointModule {
            application: &self.config.name,
        }
        .render()
        .expect("Erlang entrypoint rendering");
        self.io.writer(&out.join(name))?.write(module.as_bytes())?;
        let _ = modules_to_compile.insert(name.into());
        self.add_build_journal(out.join(name));
        Ok(())
    }
}

fn type_check(
    package_name: &str,
    target: Target,
    ids: &UniqueIdGenerator,
    sequence: Vec<String>,
    mut parsed_modules: HashMap<String, Parsed>,
    module_types: &mut im::HashMap<String, type_::Module>,
    warnings: &mut Vec<Warning>,
) -> Result<Vec<Module>, Error> {
    let mut modules = Vec::with_capacity(parsed_modules.len() + 1);

    // Insert the prelude
    // DUPE: preludeinsertion
    // TODO: Currently we do this here and also in the tests. It would be better
    // to have one place where we create all this required state for use in each
    // place.
    let _ = module_types.insert("gleam".to_string(), type_::build_prelude(ids));

    for name in sequence {
        let Parsed {
            name,
            code,
            ast,
            path,
            origin,
            package,
            extra,
        } = parsed_modules
            .remove(&name)
            .expect("Getting parsed module for name");

        tracing::debug!(module = ?name, "Type checking");
        let mut type_warnings = Vec::new();
        let ast = type_::infer_module(
            target,
            ids,
            ast,
            origin,
            package_name,
            module_types,
            &mut type_warnings,
        )
        .map_err(|error| Error::Type {
            path: path.clone(),
            src: code.clone(),
            error,
        })?;

        // Register any warnings emitted as type warnings
        let type_warnings = type_warnings
            .into_iter()
            .map(|w| w.into_warning(path.clone(), code.clone()));
        warnings.extend(type_warnings);

        // Register the types from this module so they can be imported into
        // other modules.
        let _ = module_types.insert(name.clone(), ast.type_info.clone());

        // Register the successfully type checked module data so that it can be
        // used for code generation
        modules.push(Module {
            origin,
            extra,
            name,
            code,
            ast,
            input_path: path,
        });
    }

    Ok(modules)
}

pub fn maybe_link_elixir_libs<IO: CommandExecutor + FileSystemIO + Clone>(
    io: &IO,
    build_dir: &PathBuf,
    subprocess_stdio: Stdio,
) -> Result<(), Error> {
    // These Elixir core libs will be loaded with the current project
    // Each should be linked into build/{target}/erlang if:
    // - It isn't already
    // - Its ebin dir doesn't exist (e.g. Elixir's path changed)
    let elixir_libs = ["eex", "elixir", "logger", "mix"];

    // The pathfinder is a file in build/{target}/erlang
    // It contains the full path for each Elixir core lib we need, new-line delimited
    // The pathfinder saves us from repeatedly loading Elixir to get this info
    let mut update_links = false;
    let pathfinder_name = "gleam_elixir_paths";
    let pathfinder = build_dir.join(pathfinder_name);
    if !io.is_file(&pathfinder) {
        // The pathfinder must be written
        // Any existing core lib links will get updated
        update_links = true;
        // TODO: test
        let env = [("TERM", "dumb".into())];
        // Prepare the libs for Erlang's code:lib_dir function
        let elixir_atoms: Vec<String> = elixir_libs.iter().map(|lib| format!(":{}", lib)).collect();
        // Use Elixir to find its core lib paths and write the pathfinder file
        let args = [
            "--eval".into(),
            format!(
                ":ok = File.write(~s({}), [{}] |> Stream.map(fn(lib) -> lib |> :code.lib_dir |> Path.expand end) |> Enum.join(~s(\\n)))",
                pathfinder_name,
                elixir_atoms.join(", "),
            )
            .into(),
        ];
        tracing::debug!("writing_elixir_paths_to_build");
        let status = io.exec(
            ELIXIR_EXECUTABLE,
            &args,
            &env,
            Some(&build_dir),
            subprocess_stdio,
        )?;
        if status != 0 {
            return Err(Error::ShellCommand {
                program: "elixir".to_string(),
                err: None,
            });
        }
    }

    // Each pathfinder line is a system path for an Elixir core library
    let read_pathfinder = io.read(&pathfinder)?;
    for lib_path in read_pathfinder.split('\n') {
        let source = PathBuf::from(lib_path);
        let name = source
            .as_path()
            .file_name()
            .expect(&format!("Unexpanded path in {}", pathfinder_name));
        let dest = build_dir.join(name);
        let ebin = dest.join("ebin");
        if !update_links || io.is_directory(&ebin) {
            // Either links don't need updating
            // Or this library is already linked
            continue;
        }
        // TODO: unit test
        if io.is_directory(&dest) {
            // Delete the existing link
            io.delete(&dest)?;
        }
        tracing::debug!(
            "linking_{}_to_build",
            name.to_str().unwrap_or("elixir_core_lib"),
        );
        io.symlink_dir(&source, &dest)?;
    }

    Ok(())
}

fn convert_deps_tree_error(e: dep_tree::Error) -> Error {
    match e {
        dep_tree::Error::Cycle(modules) => Error::ImportCycle { modules },
    }
}

fn module_deps_for_graph(target: Target, module: &Parsed) -> (String, Vec<String>) {
    let name = module.name.clone();
    let deps: Vec<_> = module
        .ast
        .dependencies(target)
        .into_iter()
        .map(|(dep, _span)| dep)
        .collect();
    (name, deps)
}

fn parse_sources(
    package_name: &str,
    sources: Vec<Source>,
    already_defined_modules: &mut im::HashMap<String, PathBuf>,
) -> Result<HashMap<String, Parsed>, Error> {
    let mut parsed_modules = HashMap::with_capacity(sources.len());
    for Source {
        name,
        code,
        path,
        origin,
    } in sources
    {
        let (mut ast, extra) = crate::parse::parse_module(&code).map_err(|error| Error::Parse {
            path: path.clone(),
            src: code.clone(),
            error,
        })?;

        // Store the name
        // TODO: store the module name as a string
        ast.name = name.split("/").map(String::from).collect();

        let module = Parsed {
            package: package_name.to_string(),
            origin,
            extra,
            path,
            name,
            code,
            ast,
        };

        // Ensure there are no modules defined that already have this name
        if let Some(first) =
            already_defined_modules.insert(module.name.clone(), module.path.clone())
        {
            return Err(Error::DuplicateModule {
                module: module.name.clone(),
                first,
                second: module.path.clone(),
            });
        }

        // Register the parsed module
        let _ = parsed_modules.insert(module.name.clone(), module);
    }
    Ok(parsed_modules)
}

fn module_name(package_path: &Path, full_module_path: &Path) -> String {
    // /path/to/project/_build/default/lib/the_package/src/my/module.gleam

    // my/module.gleam
    let mut module_path = full_module_path
        .strip_prefix(package_path)
        .expect("Stripping package prefix from module path")
        .to_path_buf();

    // my/module
    let _ = module_path.set_extension("");

    // Stringify
    let name = module_path
        .to_str()
        .expect("Module name path to str")
        .to_string();

    // normalise windows paths
    name.replace("\\", "/")
}

#[derive(Debug)]
pub struct Source {
    pub path: PathBuf,
    pub name: String,
    pub code: String,
    pub origin: Origin, // TODO: is this used?
}

#[derive(Debug)]
struct Parsed {
    path: PathBuf,
    name: String,
    code: String,
    origin: Origin,
    package: String,
    ast: UntypedModule,
    extra: ModuleExtra,
}

#[derive(Template)]
#[template(path = "gleam@@main.erl", escape = "none")]
struct ErlangEntrypointModule<'a> {
    application: &'a str,
}<|MERGE_RESOLUTION|>--- conflicted
+++ resolved
@@ -1,11 +1,7 @@
 use crate::{
     ast::{SrcSpan, TypedModule, UntypedModule},
     build::{dep_tree, Mode, Module, Origin, Package, Target},
-<<<<<<< HEAD
-    codegen::{CPlusPlus, Erlang, ErlangApp, JavaScript},
-=======
-    codegen::{Erlang, ErlangApp, JavaScript, TypeScriptDeclarations},
->>>>>>> 503c88bc
+    codegen::{Erlang, CPlusPlus, ErlangApp, JavaScript, TypeScriptDeclarations},
     config::PackageConfig,
     error,
     io::{
@@ -336,14 +332,10 @@
         }
 
         match self.target {
-<<<<<<< HEAD
-            TargetCodegenConfiguration::JavaScript => self.perform_javascript_codegen(modules),
             TargetCodegenConfiguration::CPlusPlus => self.perform_cpp_codegen(modules),
-=======
             TargetCodegenConfiguration::JavaScript {
                 emit_typescript_definitions,
             } => self.perform_javascript_codegen(modules, *emit_typescript_definitions),
->>>>>>> 503c88bc
             TargetCodegenConfiguration::Erlang { app_file } => {
                 self.perform_erlang_codegen(modules, app_file.as_ref())
             }
